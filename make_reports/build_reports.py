--- conflicted
+++ resolved
@@ -1,15 +1,10 @@
 """Generate requested reports and organize relevant data."""
 import os
-<<<<<<< HEAD
 import re
 import glob
 import json
 import subprocess
-=======
-import glob
-import subprocess
 import distutils.spawn
->>>>>>> 43816fb0
 import pandas as pd
 import numpy as np
 from datetime import datetime
