"""Setup workflows for specific types of reports."""
# %%
import os
import glob
from datetime import datetime
import pandas as pd
from make_reports import survey_download, survey_clean
from make_reports import build_reports
from make_reports import report_helper


# %%
def download_surveys(
    proj_dir,
    redcap_token=None,
    qualtrics_token=None,
    get_redcap=False,
    get_qualtrics=False,
):
    """Title.

    Desc.

    Parameters
    ----------
    proj_dir
    redcap_token
    qualtrics_token
    get_redcap
    get_qualtrics

    Raises
    ------
    ValueError

    """
    print("\nStarting survey download ...")
    if get_redcap:
        if not redcap_token:
            raise ValueError("Expected --redcap-token with --get-redcap.")
        _ = survey_download.download_redcap(proj_dir, redcap_token)

    if get_qualtrics:
        if not qualtrics_token:
            raise ValueError(
                "Expected --qualtrics-token with --get-qualtrics."
            )
        _ = survey_download.download_qualtrics(proj_dir, qualtrics_token)
    print("\nDone with survey download!")


# %%
def clean_surveys(proj_dir, clean_redcap=False, clean_qualtrics=False):
    """Title.

    Desc.

    Parameters
    ----------
    proj_dir
    clean_redcap : bool
    clean_qualtrics : bool

    """

    def _write_clean_redcap(data_clean, data_pilot, dir_name, sur_name):
        """Title.

        Desc.

        """
        clean_file = os.path.join(
            proj_dir,
            "data_survey",
            dir_name,
            "data_clean",
            f"df_{sur_name}.csv",
        )
        data_clean.to_csv(clean_file, index=False, na_rep="")

        pilot_file = os.path.join(
            proj_dir,
            "data_pilot/data_survey",
            dir_name,
            "data_clean",
            f"df_{sur_name}.csv",
        )
        if not os.path.exists(os.path.dirname(pilot_file)):
            os.makedirs(os.path.dirname(pilot_file))
        data_pilot.to_csv(pilot_file, index=False, na_rep="")

    def _write_clean_qualtrics(clean_dict, pilot_dict, dir_name):
        """Title.

        Desc.

        """
        for h_name, h_df in clean_dict.items():
            out_file = os.path.join(
                proj_dir,
                "data_survey",
                dir_name,
                "data_clean",
                f"df_{h_name}.csv",
            )
            print(f"\tWriting : {out_file}")
            h_df.to_csv(out_file, index=False, na_rep="")

        for h_name, h_df in pilot_dict.items():
            out_file = os.path.join(
                proj_dir,
                "data_pilot/data_survey",
                dir_name,
                "data_clean",
                f"df_{h_name}.csv",
            )
            print(f"\tWriting : {out_file}")
            h_df.to_csv(out_file, index=False, na_rep="")

    # Check for raw data
    visit_raw = glob.glob(
        f"{proj_dir}/data_survey/visit*/data_raw/*latest.csv"
    )
    redcap_raw = glob.glob(
        f"{proj_dir}/data_survey/redcap*/data_raw/*latest.csv"
    )
    if len(visit_raw) != 5 and len(redcap_raw) != 4:
        raise FileNotFoundError(
            "Missing raw survey data in redcap or visit directories,"
            + " please download raw data via rep_dl."
        )

    if clean_redcap:
        redcap_dict = report_helper.redcap_dict()
        clean_redcap = survey_clean.CleanRedcap(proj_dir)
        for sur_name, dir_name in redcap_dict.items():
            clean_redcap.clean_surveys(sur_name)
            _write_clean_redcap(
                clean_redcap.df_clean,
                clean_redcap.df_pilot,
                dir_name,
                sur_name,
            )

    if clean_qualtrics:
        qualtrics_dict = report_helper.qualtrics_dict()
        clean_qualtrics = survey_clean.CleanQualtrics(proj_dir)
        for sur_name, dir_name in qualtrics_dict.items():
            if dir_name == "post_scan_ratings":
                continue
            clean_qualtrics.clean_surveys(sur_name)

            if dir_name == "visit_day1":
                _write_clean_qualtrics(
                    clean_qualtrics.data_clean,
                    clean_qualtrics.data_pilot,
                    dir_name,
                )
            elif dir_name == "visit_day23":
                for vis_name in ["visit_day2", "visit_day3"]:
                    _write_clean_qualtrics(
                        clean_qualtrics.data_clean[vis_name],
                        clean_qualtrics.data_pilot[vis_name],
                        vis_name,
                    )


# %%
def make_manager_reports(manager_reports, query_date, proj_dir):
    """Make reports for the lab manager.

    Coordinate the use of build_reports.ManagerRegular to generate
    desired nih12, nih4, or duke3 report. Write dataframes to
    <proj_dir>/documents/manager_reports.

    Parameters
    ----------
    manager_reports : list
        Desired report names e.g. ["nih4", "nih12"]
    query_date : str, datetime
        Date for finding report range
    proj_dir : path
        Project's experiment directory


    Returns
    -------
    None

    Raises
    ------
    ValueError
        If redcap api token not supplied
        If report requested is not found in valid_mr_args
        If query_date occures before 2022-03-31

    """

    # Check for clean RedCap data, generate if needed
    redcap_clean = glob.glob(
        f"{proj_dir}/data_survey/redcap_demographics/data_clean/*.csv"
    )
    if len(redcap_clean) != 4:
        print("No clean data found in RedCap, cleaning ...")
        clean_surveys(proj_dir, clean_redcap=True)
        print("\tDone.")

    # Validate manager_reports arguments
    valid_mr_args = ["nih12", "nih4", "duke3"]
    for report in manager_reports:
        if report not in valid_mr_args:
            raise ValueError(
                "--manager-reports contained inappropriate "
                + f"argument : {report}"
            )

    # Validate query date
    if isinstance(query_date, str):
        query_date = datetime.strptime(query_date, "%Y-%m-%d").date()
    if query_date < datetime.strptime("2022-03-31", "%Y-%m-%d").date():
        raise ValueError(f"Query date {query_date} precedes 2022-03-31.")

    # Setup output location
    manager_dir = os.path.join(proj_dir, "documents/manager_reports")
    if not os.path.exists(manager_dir):
        os.makedirs(manager_dir)

    # Query RedCap demographic info
    redcap_demo = build_reports.DemoAll(proj_dir)

    # Generate reports
    for report in manager_reports:
        mr = build_reports.ManagerRegular(
            query_date, redcap_demo.final_demo, report
        )

        # Setup file name, write csv
        start_date = mr.range_start.strftime("%Y-%m-%d")
        end_date = mr.range_end.strftime("%Y-%m-%d")
        out_file = os.path.join(
            manager_dir, f"report_{report}_{start_date}_{end_date}.csv"
        )
        print(f"\tWriting : {out_file}")
        mr.df_report.to_csv(out_file, index=False, na_rep="")
        del mr


<<<<<<< HEAD
# %%
def make_nda_reports(nda_reports, proj_dir):
=======
def make_survey_reports(proj_dir, post_labels, qualtrics_token, redcap_token):
    """Make raw and clean dataframes from RedCap, Qualtrics data.

    Download data from Qualtrics and RedCap, organize according to
    visit/session type, and write both original (raw) and cleaned
    dataframes.

    Parameters
    ----------
    proj_dir : path
        Project's experiment directory
    post_labels : bool
        Whether to use labels in post_scan_ratings pull
    qualtrics_token : str
        Qualtrics API token
    redcap_token : str
        RedCap API token

    Returns
    -------
    None

    Raises
    ------
    ValueError
        If both redcap and qualtrics api tokens are not provided

    Notes
    -----
    EmoRep survey data file structure is hardcoded.

    """
    # Validate redcap and qualtrics tokens
    if not redcap_token and not qualtrics_token:
        raise ValueError(
            "RedCap and Qualtrics API token required for --pull-surveys."
            + " Please specify --redcap-token and --qualtrics-token."
        )

    # Set output parent directory
    survey_par = os.path.join(proj_dir, "data_survey")

    # Make raw and clean dataframes from qualtrics surveys
    qualtrics_data = gather_surveys.GetQualtricsSurveys(
        qualtrics_token, post_labels
    )
    for visit in [
        "visit_day1",
        "visit_day2",
        "visit_day3",
        "post_scan_ratings",
    ]:
        # Write raw dataframes
        survey_name, df_raw = qualtrics_data.make_raw_reports(visit)
        out_file = (
            f"{survey_name}_labels_latest.csv"
            if post_labels
            else f"{survey_name}_latest.csv"
        )
        out_raw = os.path.join(survey_par, visit, "data_raw", out_file)
        print(f"\nWriting raw {visit} survey data : \n\t{out_raw}")
        df_raw.to_csv(out_raw, index=False, na_rep="")

        # TODO clean post_scan_ratings
        if visit == "post_scan_ratings":
            continue

        # Write cleaned dataframes
        print(f"\nMaking clean day for visit : {visit}")
        qualtrics_data.make_clean_reports(visit)
        for sur_name, sur_df in qualtrics_data.clean_visit.items():
            out_clean = os.path.join(
                survey_par, visit, "data_clean", f"df_{sur_name}.csv"
            )
            print(f"\tWriting clean survey data : \n\t{out_clean}")
            sur_df.to_csv(out_clean, index=False, na_rep="")

    # Make raw and clean dataframes from redcap
    redcap_demo = gather_surveys.GetRedcapDemographic(redcap_token)
    redcap_data = gather_surveys.GetRedcapSurveys(redcap_token)
    for visit in ["visit_day2", "visit_day3"]:

        # Write raw dataframes
        df_bdi_raw = redcap_data.make_raw_reports(visit)
        out_raw = os.path.join(survey_par, visit, "data_raw/df_BDI_latest.csv")
        print(f"Writing raw {visit} BDI data : \n\t {out_raw}")
        df_bdi_raw.to_csv(out_raw, index=False, na_rep="")

        # Write cleaned dataframes
        redcap_data.make_clean_reports(visit, redcap_demo.subj_consent)
        out_clean = os.path.join(survey_par, visit, "data_clean/df_BDI.csv")
        print(f"Writing clean {visit} BDI data : \n\t {out_clean}")
        redcap_data.df_clean_bdi.to_csv(out_clean, index=False, na_rep="")


# %%
def make_nda_reports(
    nda_reports, proj_dir, post_labels, qualtrics_token, redcap_token
):
>>>>>>> d17ca113
    """Make reports and organize data for NDAR upload.

    Generate requested NDAR reports and organize data (if required) for the
    biannual upload.

    Parameters
    ----------
    nda_reports : list
        Names of desired NDA reports e.g. ["demo_info01", "affim01"]
    proj_dir : path
        Project's experiment directory
    post_labels : bool
        Whether to use labels in post_scan_ratings pull
    qualtrics_token : str
        Qualtrics API token
    redcap_token : str
        RedCap API token

    Returns
    -------
    None

    Raises
    ------
    ValueError
        If both redcap and qualtrics api tokens are not provided
        If report name requested is not found in nda_switch

    """

    # Check for clean RedCap/visit data, generate if needed
    redcap_clean = glob.glob(
        f"{proj_dir}/data_survey/redcap_demographics/data_clean/*.csv"
    )
    visit_clean = glob.glob(f"{proj_dir}/data_survey/visit*/data_clean/*.csv")
    if len(redcap_clean) != 4 and len(visit_clean) != 13:
        print("Missing RedCap, Qualtrics clean data. Cleaning ...")
        clean_surveys(proj_dir, clean_redcap=True, clean_qualtrics=True)
        print("\tDone.")

    # Set switch to find appropriate class: key = user-specified
    # report name, value = relevant class.
    mod_build = "make_reports.build_reports"
    nda_switch = {
        "demo_info01": f"{mod_build}.NdarDemoInfo01",
        "affim01": f"{mod_build}.NdarAffim01",
        "als01": f"{mod_build}.NdarAls01",
        "bdi01": f"{mod_build}.NdarBdi01",
        "emrq01": f"{mod_build}.NdarEmrq01",
    }

    # Validate nda_reports arguments
    for report in nda_reports:
        if report not in nda_switch.keys():
            raise ValueError(
                f"Inappropriate --nda-reports argument : {report}"
            )

    # Setup output directories
    report_dir = os.path.join(proj_dir, "ndar_upload/reports")
    if not os.path.exists(report_dir):
        os.makedirs(report_dir)

    # Get redcap demo info
    redcap_demo = build_reports.DemoAll(proj_dir)
    redcap_demo.remove_withdrawn()
    # final_demo = redcap_demo.final_demo

    # Ignore loc warning
    pd.options.mode.chained_assignment = None

    # Make requested reports
    for report in nda_reports:

        # Get appropriate class
        h_pkg, h_mod, h_class = nda_switch[report].split(".")
        mod = __import__(f"{h_pkg}.{h_mod}", fromlist=[h_class])
        rep_class = getattr(mod, h_class)
        rep_obj = rep_class(proj_dir, redcap_demo.final_demo)

        # Write out report
        out_file = os.path.join(report_dir, f"{report}_dataset.csv")
        print(f"\tWriting : {out_file}")
        rep_obj.df_report.to_csv(out_file, index=False, na_rep="")

        # Preprend header
        dummy_file = f"{out_file}.bak"
        with open(out_file, "r") as read_obj, open(
            dummy_file, "w"
        ) as write_obj:
            write_obj.write(f"{','.join(rep_obj.nda_label)}\n")
            for line in read_obj:
                write_obj.write(line)
        os.remove(out_file)
        os.rename(dummy_file, out_file)
        del rep_obj

    pd.options.mode.chained_assignment = "warn"<|MERGE_RESOLUTION|>--- conflicted
+++ resolved
@@ -245,110 +245,8 @@
         del mr
 
 
-<<<<<<< HEAD
 # %%
 def make_nda_reports(nda_reports, proj_dir):
-=======
-def make_survey_reports(proj_dir, post_labels, qualtrics_token, redcap_token):
-    """Make raw and clean dataframes from RedCap, Qualtrics data.
-
-    Download data from Qualtrics and RedCap, organize according to
-    visit/session type, and write both original (raw) and cleaned
-    dataframes.
-
-    Parameters
-    ----------
-    proj_dir : path
-        Project's experiment directory
-    post_labels : bool
-        Whether to use labels in post_scan_ratings pull
-    qualtrics_token : str
-        Qualtrics API token
-    redcap_token : str
-        RedCap API token
-
-    Returns
-    -------
-    None
-
-    Raises
-    ------
-    ValueError
-        If both redcap and qualtrics api tokens are not provided
-
-    Notes
-    -----
-    EmoRep survey data file structure is hardcoded.
-
-    """
-    # Validate redcap and qualtrics tokens
-    if not redcap_token and not qualtrics_token:
-        raise ValueError(
-            "RedCap and Qualtrics API token required for --pull-surveys."
-            + " Please specify --redcap-token and --qualtrics-token."
-        )
-
-    # Set output parent directory
-    survey_par = os.path.join(proj_dir, "data_survey")
-
-    # Make raw and clean dataframes from qualtrics surveys
-    qualtrics_data = gather_surveys.GetQualtricsSurveys(
-        qualtrics_token, post_labels
-    )
-    for visit in [
-        "visit_day1",
-        "visit_day2",
-        "visit_day3",
-        "post_scan_ratings",
-    ]:
-        # Write raw dataframes
-        survey_name, df_raw = qualtrics_data.make_raw_reports(visit)
-        out_file = (
-            f"{survey_name}_labels_latest.csv"
-            if post_labels
-            else f"{survey_name}_latest.csv"
-        )
-        out_raw = os.path.join(survey_par, visit, "data_raw", out_file)
-        print(f"\nWriting raw {visit} survey data : \n\t{out_raw}")
-        df_raw.to_csv(out_raw, index=False, na_rep="")
-
-        # TODO clean post_scan_ratings
-        if visit == "post_scan_ratings":
-            continue
-
-        # Write cleaned dataframes
-        print(f"\nMaking clean day for visit : {visit}")
-        qualtrics_data.make_clean_reports(visit)
-        for sur_name, sur_df in qualtrics_data.clean_visit.items():
-            out_clean = os.path.join(
-                survey_par, visit, "data_clean", f"df_{sur_name}.csv"
-            )
-            print(f"\tWriting clean survey data : \n\t{out_clean}")
-            sur_df.to_csv(out_clean, index=False, na_rep="")
-
-    # Make raw and clean dataframes from redcap
-    redcap_demo = gather_surveys.GetRedcapDemographic(redcap_token)
-    redcap_data = gather_surveys.GetRedcapSurveys(redcap_token)
-    for visit in ["visit_day2", "visit_day3"]:
-
-        # Write raw dataframes
-        df_bdi_raw = redcap_data.make_raw_reports(visit)
-        out_raw = os.path.join(survey_par, visit, "data_raw/df_BDI_latest.csv")
-        print(f"Writing raw {visit} BDI data : \n\t {out_raw}")
-        df_bdi_raw.to_csv(out_raw, index=False, na_rep="")
-
-        # Write cleaned dataframes
-        redcap_data.make_clean_reports(visit, redcap_demo.subj_consent)
-        out_clean = os.path.join(survey_par, visit, "data_clean/df_BDI.csv")
-        print(f"Writing clean {visit} BDI data : \n\t {out_clean}")
-        redcap_data.df_clean_bdi.to_csv(out_clean, index=False, na_rep="")
-
-
-# %%
-def make_nda_reports(
-    nda_reports, proj_dir, post_labels, qualtrics_token, redcap_token
-):
->>>>>>> d17ca113
     """Make reports and organize data for NDAR upload.
 
     Generate requested NDAR reports and organize data (if required) for the
